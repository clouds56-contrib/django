--- conflicted
+++ resolved
@@ -1,8 +1,7 @@
 import itertools
 import math
 
-<<<<<<< HEAD
-from django.core.exceptions import EmptyResultSet
+from django.core.exceptions import EmptyResultSet, FullResultSet
 from django.db.models.expressions import (
     Case,
     Expression,
@@ -11,10 +10,6 @@
     Value,
     When,
 )
-=======
-from django.core.exceptions import EmptyResultSet, FullResultSet
-from django.db.models.expressions import Case, Expression, Func, Value, When
->>>>>>> 073b5fd4
 from django.db.models.fields import (
     BooleanField,
     CharField,
